--- conflicted
+++ resolved
@@ -45,11 +45,7 @@
 	ResolvConfPath string
 	HostnamePath   string
 	HostsPath      string
-<<<<<<< HEAD
 	Name           string
-=======
-	FilesystemType string
->>>>>>> 1fe08e00
 
 	cmd       *exec.Cmd
 	stdout    *utils.WriteBroadcaster
@@ -384,17 +380,12 @@
 
 // Inject the io.Reader at the given path. Note: do not close the reader
 func (container *Container) Inject(file io.Reader, pth string) error {
-	if err := container.EnsureMounted(); err != nil {
-		return err
-	}
-
 	// Make sure the directory exists
-	if err := os.MkdirAll(path.Join(container.RootfsPath(), path.Dir(pth)), 0755); err != nil {
-		return err
-	}
-
+	if err := os.MkdirAll(path.Join(container.rwPath(), path.Dir(pth)), 0755); err != nil {
+		return err
+	}
 	// FIXME: Handle permissions/already existing dest
-	dest, err := os.Create(path.Join(container.RootfsPath(), pth))
+	dest, err := os.Create(path.Join(container.rwPath(), pth))
 	if err != nil {
 		return err
 	}
@@ -856,7 +847,6 @@
 	}
 
 	params := []string{
-		"lxc-start",
 		"-n", container.ID,
 		"-f", container.lxcConfigPath(),
 		"--",
@@ -949,21 +939,7 @@
 	params = append(params, "--", container.Path)
 	params = append(params, container.Args...)
 
-	if RootIsShared() {
-		// lxc-start really needs / to be private, or all kinds of stuff break
-		// What we really want is to clone into a new namespace and then
-		// mount / MS_REC|MS_PRIVATE, but since we can't really clone or fork
-		// without exec in go we have to do this horrible shell hack...
-		shellString :=
-			"mount --make-rprivate /; exec " +
-				utils.ShellQuoteArguments(params)
-
-		params = []string{
-			"unshare", "-m", "--", "/bin/sh", "-c", shellString,
-		}
-	}
-
-	container.cmd = exec.Command(params[0], params[1:]...)
+	container.cmd = exec.Command("lxc-start", params...)
 
 	// Setup logging of stdout and stderr to disk
 	if err := container.runtime.LogToDisk(container.stdout, container.logPath("json"), "stdout"); err != nil {
@@ -1192,8 +1168,7 @@
 	if container.cmd == nil {
 		utils.Debugf("monitor: waiting for container %s using waitLxc", container.ID)
 		if err := container.waitLxc(); err != nil {
-			// Discard the error as any signals or non 0 returns will generate an error
-			utils.Debugf("monitor: while waiting for container %s, waitLxc had a problem: %s", container.ShortID(), err)
+			utils.Errorf("monitor: while waiting for container %s, waitLxc had a problem: %s", container.ID, err)
 		}
 	} else {
 		utils.Debugf("monitor: waiting for container %s using cmd.Wait", container.ID)
@@ -1363,21 +1338,8 @@
 	return term.SetWinsize(pty.Fd(), &term.Winsize{Height: uint16(h), Width: uint16(w)})
 }
 
-<<<<<<< HEAD
 func (container *Container) ExportRw() (archive.Archive, error) {
 	return archive.Tar(container.rwPath(), archive.Uncompressed)
-=======
-func (container *Container) ExportRw() (Archive, error) {
-	if err := container.EnsureMounted(); err != nil {
-		return nil, err
-	}
-
-	image, err := container.GetImage()
-	if err != nil {
-		return nil, err
-	}
-	return image.ExportChanges(container.runtime, container.RootfsPath(), container.rwPath(), container.ID)
->>>>>>> 1fe08e00
 }
 
 func (container *Container) RwChecksum() (string, error) {
@@ -1419,33 +1381,20 @@
 	return container.Mount()
 }
 
-func (container *Container) EnsureUnmounted() error {
-	if mounted, err := container.Mounted(); err != nil {
-		return err
-	} else if !mounted {
-		return nil
-	}
-	return container.Unmount()
-}
-
 func (container *Container) Mount() error {
 	image, err := container.GetImage()
 	if err != nil {
 		return err
 	}
-	return image.Mount(container.runtime, container.RootfsPath(), container.rwPath(), container.ID)
+	return image.Mount(container.RootfsPath(), container.rwPath())
 }
 
 func (container *Container) Changes() ([]Change, error) {
-	if err := container.EnsureMounted(); err != nil {
+	image, err := container.GetImage()
+	if err != nil {
 		return nil, err
 	}
-
-	image, err := container.GetImage()
-	if err != nil {
-		return nil, err
-	}
-	return image.Changes(container.runtime, container.RootfsPath(), container.rwPath(), container.ID)
+	return image.Changes(container.rwPath())
 }
 
 func (container *Container) GetImage() (*Image, error) {
@@ -1456,15 +1405,10 @@
 }
 
 func (container *Container) Mounted() (bool, error) {
-	image, err := container.GetImage()
-	if err != nil {
-		return false, err
-	}
-	return image.Mounted(container.runtime, container.RootfsPath(), container.rwPath())
+	return Mounted(container.RootfsPath())
 }
 
 func (container *Container) Unmount() error {
-<<<<<<< HEAD
 	if _, err := os.Stat(container.RootfsPath()); err != nil {
 		if os.IsNotExist(err) {
 			return nil
@@ -1472,14 +1416,6 @@
 		return err
 	}
 	return Unmount(container.RootfsPath())
-=======
-	image, err := container.GetImage()
-	if err != nil {
-		return err
-	}
-	err = image.Unmount(container.runtime, container.RootfsPath(), container.ID)
-	return err
->>>>>>> 1fe08e00
 }
 
 // ShortID returns a shorthand version of the container's id for convenience.
@@ -1571,15 +1507,11 @@
 		filter = []string{path.Base(basePath)}
 		basePath = path.Dir(basePath)
 	}
-<<<<<<< HEAD
-	return archive.TarFilter(basePath, archive.Uncompressed, filter)
+	return archive.TarFilter(basePath, archive.Uncompressed, filter, true, nil)
 }
 
 // Returns true if the container exposes a certain port
 func (container *Container) Exposes(p Port) bool {
 	_, exists := container.Config.ExposedPorts[p]
 	return exists
-=======
-	return TarFilter(basePath, Uncompressed, filter, true, nil)
->>>>>>> 1fe08e00
 }