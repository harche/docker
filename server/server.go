--- conflicted
+++ resolved
@@ -41,25 +41,14 @@
 func (srv *Server) Help() string {
 	help := "Usage: docker COMMAND [arg...]\n\nA self-sufficient runtime for linux containers.\n\nCommands:\n"
 	for _, cmd := range [][]interface{}{
-<<<<<<< HEAD
 		{"run", "Run a command in a container"},
 		{"ps", "Display a list of containers"},
 		{"import", "Create a new filesystem image from the contents of a tarball"},
-		{"port", "Lookup the public-facing port which is NAT-ed to PRIVATE_PORT"},
-		{"rm", "Remove containers"},
-		{"kill", "Kill a running container"},
-		{"wait", "Wait for the state of a container to change"},
-		{"stop", "Stop a running container"},
-		{"start", "Start a stopped container"},
-		{"restart", "Restart a running container"},
-		{"logs", "Fetch the logs of a container"},
-=======
 		{"attach", "Attach to a running container"},
 		{"cat", "Write the contents of a container's file to standard output"},
 		{"commit", "Create a new image from a container's changes"},
 		{"cp", "Create a copy of IMAGE and call it NAME"},
 		{"debug", "(debug only) (No documentation available)"},
->>>>>>> f0ef0e39
 		{"diff", "Inspect changes on a container's filesystem"},
 		{"images", "List images"},
 		{"info", "Display system-wide information"},
@@ -113,16 +102,6 @@
 
 // 'docker info': display system-wide information.
 func (srv *Server) CmdInfo(stdin io.ReadCloser, stdout io.Writer, args ...string) error {
-<<<<<<< HEAD
-	images, _ := srv.images.Images()
-	var imgcount int
-	if images == nil {
-		imgcount = 0
-	} else {
-		imgcount = len(images)
-	}
-
-=======
 	cmd := rcli.Subcmd(stdout, "info", "", "Display system-wide information.")
 	if err := cmd.Parse(args); err != nil {
 		return nil
@@ -131,11 +110,10 @@
 		cmd.Usage()
 		return nil
 	}
->>>>>>> f0ef0e39
 	fmt.Fprintf(stdout, "containers: %d\nversion: %s\nimages: %d\n",
 		len(srv.containers.List()),
 		VERSION,
-		imgcount)
+		len(srv.images.ById))
 	return nil
 }
 
@@ -370,7 +348,6 @@
 }
 
 // 'docker rmi NAME' removes all images with the name NAME
-<<<<<<< HEAD
 // func (srv *Server) CmdRmi(stdin io.ReadCloser, stdout io.Writer, args ...string) error {
 // 	cmd := rcli.Subcmd(stdout, "rmimage", "[OPTIONS] IMAGE", "Remove an image")
 // 	fl_regexp := cmd.Bool("r", false, "Use IMAGE as a regular expression instead of an exact name")
@@ -399,35 +376,6 @@
 // 	}
 // 	return nil
 // }
-=======
-func (srv *Server) CmdRmi(stdin io.ReadCloser, stdout io.Writer, args ...string) error {
-	cmd := rcli.Subcmd(stdout, "rmimage", "[OPTIONS] IMAGE", "Remove an image")
-	fl_regexp := cmd.Bool("r", false, "Use IMAGE as a regular expression instead of an exact name")
-	if err := cmd.Parse(args); err != nil {
-		return nil
-	}
-	if cmd.NArg() < 1 {
-		cmd.Usage()
-		return nil
-	}
-	for _, name := range cmd.Args() {
-		var err error
-		if *fl_regexp {
-			err = srv.images.DeleteMatch(name)
-		} else {
-			image := srv.images.Find(name)
-			if image == nil {
-				return errors.New("No such image: " + name)
-			}
-			err = srv.images.Delete(name)
-		}
-		if err != nil {
-			return err
-		}
-	}
-	return nil
-}
->>>>>>> f0ef0e39
 
 func (srv *Server) CmdRm(stdin io.ReadCloser, stdout io.Writer, args ...string) error {
 	cmd := rcli.Subcmd(stdout, "rm", "[OPTIONS] CONTAINER", "Remove a container")
@@ -784,25 +732,10 @@
 	return errors.New("No such container: " + cmd.Arg(0))
 }
 
-<<<<<<< HEAD
 func (srv *Server) CreateContainer(img *fs.Image, ports []int, user string, tty bool, openStdin bool, comment string, cmd string, args ...string) (*docker.Container, error) {
 	id := future.RandomId()[:8]
 	container, err := srv.containers.Create(id, cmd, args, img,
 		&docker.Config{Hostname: id, Ports: ports, User: user, Tty: tty, OpenStdin: openStdin})
-=======
-func (srv *Server) CreateContainer(img *image.Image, ports []int, user string,
-	tty bool, openStdin bool, memory int64, comment string, cmd string, args ...string) (*docker.Container, error) {
-	id := future.RandomId()[:8]
-	container, err := srv.containers.Create(id, cmd, args, img.Layers,
-		&docker.Config{
-			Hostname:  id,
-			Ports:     ports,
-			User:      user,
-			Tty:       tty,
-			OpenStdin: openStdin,
-			Memory:    memory,
-		})
->>>>>>> f0ef0e39
 	if err != nil {
 		return nil, err
 	}
@@ -983,11 +916,7 @@
 		return nil, err
 	}
 	srv := &Server{
-<<<<<<< HEAD
 		images:     containers.Store,
-=======
-		images:	 images,
->>>>>>> f0ef0e39
 		containers: containers,
 	}
 	return srv, nil
