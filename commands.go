--- conflicted
+++ resolved
@@ -104,11 +104,7 @@
 	v.Set("url", cmd.Arg(1))
 	v.Set("path", cmd.Arg(2))
 
-<<<<<<< HEAD
-	err := cli.stream("POST", "/images/"+cmd.Arg(0)+"?"+v.Encode(), nil, os.Stdout)
-=======
-	err := cli.hijack("POST", "/images/"+cmd.Arg(0)+"/insert?"+v.Encode(), false)
->>>>>>> 6471fd38
+	err := cli.stream("POST", "/images/"+cmd.Arg(0)+"/insert?"+v.Encode(), nil, os.Stdout)
 	if err != nil {
 		return err
 	}
